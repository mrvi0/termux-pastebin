# src/app.py
import logging
import logging.handlers
import os
from pathlib import Path

from authlib.integrations.flask_client import OAuth
from flask import (
    Flask,
    abort,
    flash,
    redirect,
    render_template,
    request,
    session,
    url_for,
)
from werkzeug.exceptions import HTTPException

# Импортируем наш модуль БД
from . import database

# --- Определяем пути ---
# Важно: Убедись, что эти пути определяются корректно!
current_file_path = Path(__file__).resolve()
src_dir = current_file_path.parent
project_root = src_dir.parent
templates_dir = src_dir / "templates"
static_dir = src_dir / "static"
LOG_DIR = project_root / "logs"  # Папка для логов
LOG_DIR.mkdir(parents=True, exist_ok=True)  # Создаем папку, если надо

# --- НАСТРОЙКА КОРНЕВОГО ЛОГГЕРА ---
# Настраиваем один раз здесь, чтобы все модули (app, database, security) его использовали
log_formatter = logging.Formatter(
    "%(asctime)s - %(name)s:%(lineno)d - %(levelname)s - %(message)s"
)
log_level = logging.DEBUG  # Ставим DEBUG, чтобы видеть все подробно во время отладки

root_logger = logging.getLogger()  # Получаем корневой логгер
root_logger.setLevel(log_level)

# Убираем ВСЕ существующие обработчики с корневого логгера, чтобы избежать дублей
for handler in root_logger.handlers[:]:
    root_logger.removeHandler(handler)

# 1. Обработчик для вывода в консоль -> в файл nohup/waitress
console_handler = logging.StreamHandler()
console_handler.setFormatter(log_formatter)
# Уровень для консоли можно сделать INFO, чтобы не слишком шуметь
# но для отладки оставим DEBUG
console_handler.setLevel(log_level)
root_logger.addHandler(console_handler)

# 2. Обработчик для записи в отдельный ротируемый файл 'pastebin_app.log'
log_file_path = LOG_DIR / "pastebin_app.log"
try:
    file_handler = logging.handlers.RotatingFileHandler(
        log_file_path,
        maxBytes=5 * 1024 * 1024,
        backupCount=3,
        encoding="utf-8",  # 5MB, 3 копии
    )
    file_handler.setFormatter(log_formatter)
    file_handler.setLevel(logging.DEBUG)  # Пишем все DEBUG сообщения в файл
    root_logger.addHandler(file_handler)
    root_logger.info(f"Логирование также настроено в файл: {log_file_path}")
except Exception as e:
    root_logger.error(
        f"Не удалось настроить файловый логгер для {log_file_path}: {e}", exc_info=True
    )

# Уменьшаем шум от сторонних библиотек
logging.getLogger("waitress").setLevel(logging.INFO)  # Оставляем INFO для waitress
logging.getLogger("werkzeug").setLevel(
    logging.WARNING
)  # Логи запросов Flask будут на уровне INFO/DEBUG нашего логгера

# --- Создание Приложения Flask ---
# logger_name можно не указывать, он возьмет имя модуля 'src.app'
# log_handler можно не указывать, т.к. мы настроили корневой логгер
app = Flask(__name__, template_folder=str(templates_dir), static_folder=str(static_dir))
# Отключать логгер Flask не нужно, он будет использовать настроенный корневой
# app.logger.disabled = True # <-- Закомментировано/Удалено
logger = (
    app.logger
)  # Можно продолжать использовать app.logger, он теперь настроен через root

# --- Конфигурация Flask (Secret Key) ---
app.config["SECRET_KEY"] = os.environ.get("FLASK_SECRET_KEY")
if not app.config["SECRET_KEY"]:
    logger.critical(
        "FLASK_SECRET_KEY не установлен! Работа flash и сессий НЕ ГАРАНТИРОВАНА!"
    )
    app.config["SECRET_KEY"] = "very-unsafe-default-key-for-emergency"

# --- Инициализация Базы Данных ---
# Вызываем функцию инициализации один раз при старте
try:
    database.init_db()
except Exception as e:
    # Логгер уже настроен, сообщение будет видно
    logger.critical(f"КРИТИЧЕСКАЯ ОШИБКА ИНИЦИАЛИЗАЦИИ БД! {e}", exc_info=True)
    # В реальном приложении здесь стоило бы завершить работу
    # import sys; sys.exit(1)

# --- Настройка OAuth с Authlib ---
oauth = OAuth(app)
yandex_client_id = os.environ.get("YANDEX_CLIENT_ID")
yandex_client_secret = os.environ.get("YANDEX_CLIENT_SECRET")

if not yandex_client_id or not yandex_client_secret:
    logger.error(
        "YANDEX_CLIENT_ID или YANDEX_CLIENT_SECRET не установлены! Авторизация Яндекс не будет работать."
    )
else:
    oauth.register(
        name="yandex",
        client_id=yandex_client_id,
        client_secret=yandex_client_secret,
        access_token_url="https://oauth.yandex.ru/token",
        access_token_params=None,
        authorize_url="https://oauth.yandex.ru/authorize",
        authorize_params=None,
        api_base_url="https://login.yandex.ru/",
        userinfo_endpoint="info?format=json",
        client_kwargs={"scope": "login:info login:email"},
    )
    logger.info("OAuth клиент для Yandex зарегистрирован.")


# --- Роуты Аутентификации ---
@app.route("/login")
def login():
    """Отображает страницу входа."""
    if "user_id" in session:
        return redirect(url_for("my_pastes"))  # Редирект на "мои пасты", если уже вошел
    logger.debug("Отображение страницы входа.")
    return render_template("login.html")


@app.route("/login/yandex")
def login_yandex():
    """Редирект на страницу авторизации Яндекса."""
    if not yandex_client_id or not yandex_client_secret:
        flash("Авторизация через Яндекс не настроена на сервере.", "danger")
        return redirect(url_for("login"))
    # Генерируем правильный callback URL с HTTPS
    redirect_uri = url_for("authorize_yandex", _external=True, _scheme="https")
    logger.info(f"Инициация входа через Яндекс. Redirect URI: {redirect_uri}")
    # Authlib сама сделает редирект
    return oauth.yandex.authorize_redirect(redirect_uri)


@app.route("/auth/yandex/callback")
def authorize_yandex():
    """Обрабатывает callback от Яндекса."""
    logger.debug("Получен callback от Яндекса.")
    try:
        # Получаем токен (Authlib берет 'code' из URL)
        token = oauth.yandex.authorize_access_token()
        if not token or "access_token" not in token:
            flash("Ошибка получения токена от Яндекса.", "danger")
            logger.error("Не удалось получить access_token от Яндекса при callback.")
            return redirect(url_for("login"))  # Возвращаем на логин

        # Запрашиваем информацию о пользователе
        logger.debug("Запрос информации о пользователе к Яндексу...")
        resp = oauth.yandex.get("info?format=json")
        resp.raise_for_status()  # Проверяем HTTP ошибки
        user_info = resp.json()
        yandex_id = user_info.get("id")
        login = user_info.get("login")
        logger.info(
            f"Получена информация о пользователе Яндекс ID: {yandex_id}, Login: {login}"
        )

        # Работаем с нашей БД: ищем или создаем пользователя
        user_id = database.get_or_create_user(user_info)

        if user_id:
            # Успех! Сохраняем нашего user_id и display_name в сессию
            session["user_id"] = user_id
            session["display_name"] = (
                user_info.get("display_name") or login
            )  # Используем логин, если нет display_name
            flash("Вход через Яндекс выполнен успешно!", "success")
            logger.info(
                f"Пользователь Yandex ID {yandex_id} ({login}) успешно авторизован как локальный user_id {user_id}"
            )
            # Перенаправляем на страницу "Мои пасты"
            return redirect(url_for("my_pastes"))
        else:
            # Ошибка работы с нашей БД
            flash("Ошибка сохранения данных пользователя.", "danger")
            logger.error(
                f"Не удалось найти или создать пользователя в БД для Yandex ID: {yandex_id}"
            )
            return redirect(url_for("login"))

    except Exception as e:
        # Ловим любые другие ошибки (сетевые, OAuth и т.д.)
        logger.error(f"Общая ошибка во время callback от Яндекса: {e}", exc_info=True)
        flash(
            f"Произошла ошибка авторизации через Яндекс: {type(e).__name__}", "danger"
        )
        return redirect(url_for("login"))


@app.route("/logout", methods=["POST"])  # Ожидаем только POST
def logout():
    """Выход пользователя из системы."""
    user_id = session.get("user_id")  # Получаем ID для лога перед очисткой
    session.pop("user_id", None)
    session.pop("display_name", None)
    flash("Вы успешно вышли из системы.", "info")
    logger.info(f"Пользователь user_id={user_id} вышел из системы.")
    return redirect(url_for("login"))  # Редирект на страницу входа


# --- Роуты Приложения ---


@app.route("/", methods=["GET"])
def home():
    """Отображает главную страницу с формой."""
    # Просто отображаем форму, имя пользователя берется из сессии в шаблоне base.html
    logger.debug(f"Запрос GET / от {request.remote_addr}")
    return render_template("home.html")


@app.route("/", methods=["POST"])
def create_paste():
    """Обрабатывает создание новой пасты."""
    user_id = session.get("user_id")  # Будет None для анонимов
    user_log_id = user_id if user_id else f"Anon_{request.remote_addr}"
    logger.info(f"Попытка создания пасты от '{user_log_id}'")

    content = request.form.get("content")
    is_public = request.form.get("is_public") == "yes"  # Чекбокс
    language = request.form.get("language") or None  # Язык пока не используем

    # Валидация контента
    if not content or not content.strip():
        flash("Содержимое пасты не может быть пустым!", "danger")
        return redirect(url_for("home"))
    MAX_PASTE_SIZE_BYTES = 1 * 1024 * 1024  # 1MB
    if len(content.encode("utf-8", errors="ignore")) > MAX_PASTE_SIZE_BYTES:
        flash(
            f"Ошибка: Максимальный размер пасты {MAX_PASTE_SIZE_BYTES // 1024 // 1024}MB.",
            "danger",
        )
        return redirect(url_for("home"))

    # Сохраняем пасту (функция сама зашифрует, если is_public=False)
    paste_key = database.add_paste(
        content, user_id=user_id, language=language, is_public=is_public
    )

    if paste_key:
        paste_url = url_for("view_paste", paste_key=paste_key, _external=True)
        logger.info(
            f"Паста {paste_key} создана (user_id={user_id}, public={is_public}). URL: {paste_url}"
        )
        flash(f"Паста создана! Ссылка: {paste_url}", "success")
        return redirect(url_for("view_paste", paste_key=paste_key))
    else:
        logger.error(
            f"Не удалось создать пасту для '{user_log_id}'. Ошибка БД или шифрования."
        )
        flash("Произошла ошибка при создании пасты. Попробуйте снова.", "danger")
        return redirect(url_for("home"))


@app.route("/my-pastes")
def my_pastes():
    """Отображает пасты текущего пользователя."""
    user_id = session.get("user_id")
    if not user_id:
        flash("Пожалуйста, войдите, чтобы просмотреть свои пасты.", "info")
        return redirect(url_for("login"))

    logger.debug(f"Запрос /my-pastes для user_id={user_id}")
    user_pastes = database.get_user_pastes(
        user_id
    )  # Функция возвращает список словарей с превью
    logger.debug(f"Получено {len(user_pastes)} паст для user_id={user_id}")
    return render_template("my_pastes.html", pastes=user_pastes)


@app.route("/<paste_key>")
def view_paste(paste_key: str):
    """Отображает одну пасту, проверяя права на приватные."""
    logger.debug(f"Запрос /view_paste для ключа '{paste_key}' от {request.remote_addr}")
    # Валидация формата ключа
    import re

    if not re.fullmatch(r"[a-zA-Z0-9]{5,12}", paste_key):
        logger.warning(f"Неверный формат ключа '{paste_key}'")
        return render_template(
            "view_paste.html",
            paste_key=paste_key,
            error_message="Неверный формат ключа пасты.",
            content=None,
        ), 404

    result = database.get_paste(
        paste_key
    )  # Возвращает (content, lang, author_id, is_public)

    if result:
        content, language, author_user_id, is_public = result
        current_user_id = session.get("user_id")

        # Проверка доступа
        if not is_public and current_user_id != author_user_id:
            logger.warning(
                f"Доступ запрещен к приватной пасте '{paste_key}' (user: {current_user_id}, author: {author_user_id})."
            )
            return render_template(
                "view_paste.html",
                paste_key=paste_key,
                error_message="Это приватная паста. Доступ есть только у автора.",
                content=None,
            ), 403

        logger.info(f"Отображение пасты '{paste_key}' (public={is_public})")
        # TODO: Получить имя автора по author_user_id для отображения в шаблоне
        author_name = None
        return render_template(
            "view_paste.html",
            paste_key=paste_key,
            content=content,
            language=language,
            is_public=is_public,
            author_name=author_name,
        )
    else:
        logger.warning(f"Паста '{paste_key}' не найдена в БД.")
        return render_template(
            "view_paste.html",
            paste_key=paste_key,
            error_message=f"Паста с ключом '{paste_key}' не найдена.",
            content=None,
        ), 404


<<<<<<< HEAD
@app.route("/delete/<paste_key>", methods=["POST"])
def delete_single_paste(paste_key: str):
    """Обрабатывает удаление одной пасты со страницы просмотра."""
    user_id = session.get("user_id")
    logger.info(
        f"Попытка удаления пасты '{paste_key}' пользователем {user_id or 'Аноним'}"
    )

    if not user_id:
        flash("Доступ запрещен: необходимо авторизоваться.", "danger")
        abort(403)  # Или редирект на логин

    # Сначала получаем пасту, чтобы убедиться, что она принадлежит пользователю
    # (хотя кнопка и так видна только автору, но лучше проверить на сервере)
    result = database.get_paste(paste_key)
    if not result:
        abort(404)  # Паста не найдена

    _content, _language, author_user_id, _is_public = result

    if author_user_id != user_id:
        logger.warning(
            f"Попытка удаления чужой пасты! User={user_id}, PasteKey={paste_key}, Author={author_user_id}"
        )
        flash("Ошибка: Вы можете удалять только свои пасты.", "danger")
        abort(403)  # Доступ запрещен

    # Если все проверки пройдены, удаляем пасту
    success = database.delete_paste(paste_key, user_id)

    if success:
        flash(f"Паста '{paste_key}' успешно удалена.", "success")
        # Перенаправляем на страницу "Мои пасты" после удаления
        return redirect(url_for("my_pastes"))
    else:
        flash(f"Не удалось удалить пасту '{paste_key}'. Ошибка базы данных.", "danger")
        # Возвращаем на страницу просмотра пасты, если удаление не удалось
        return redirect(url_for("view_paste", paste_key=paste_key))


@app.route("/delete-selected", methods=["POST"])
def delete_selected_pastes():
    """Обрабатывает удаление выбранных паст со страницы 'Мои пасты'."""
    user_id = session.get("user_id")
    if not user_id:
        flash("Доступ запрещен: необходимо авторизоваться.", "danger")
        return redirect(url_for("login"))  # Редирект на логин

    # Получаем список ключей паст из формы (чекбоксы с name="paste_keys")
    keys_to_delete = request.form.getlist("paste_keys")
    logger.info(
        f"Запрос на массовое удаление паст от user_id={user_id}. Ключи: {keys_to_delete}"
    )

    if not keys_to_delete:
        flash("Вы не выбрали ни одной пасты для удаления.", "warning")
        return redirect(url_for("my_pastes"))

    # Удаляем пасты, принадлежащие ЭТОМУ пользователю
    deleted_count, requested_count = database.delete_pastes(keys_to_delete, user_id)

    if deleted_count > 0:
        flash(
            f"Успешно удалено {deleted_count} из {requested_count} выбранных паст.",
            "success",
        )
    elif requested_count > 0:
        # Если запрошенные были, но ничего не удалено (ошибка БД или чужие пасты)
        flash(
            "Не удалось удалить выбранные пасты. Возможно, они уже удалены или произошла ошибка.",
            "warning",
        )
    else:
        # Сюда не должны попасть, т.к. есть проверка на keys_to_delete выше
        flash("Произошла странная ошибка при удалении.", "danger")

    return redirect(url_for("my_pastes"))  # Возвращаемся на страницу "Мои пасты"
=======
# --- Обработчики Ошибок ---
@app.errorhandler(401)  # Обработчик для Basic Auth (если вдруг вернем) или других 401
def unauthorized_error(e: HTTPException):
    logger.warning(f"Ошибка 401 Unauthorized к {request.path} от {request.remote_addr}")
    # Для Basic Auth можно вернуть заголовок, для OAuth обычно редирект на логин
    return redirect(url_for("login"))
    # return Response('Требуется авторизация.', 401, {'WWW-Authenticate': 'Basic realm="Login Required"'})
>>>>>>> 58e67854


@app.errorhandler(Exception)
def handle_exception(e: Exception):
    # Обрабатываем стандартные HTTP ошибки отдельно
    if isinstance(e, HTTPException):
        # Логируем только ошибки сервера (5xx) или непредвиденные клиентские
        if e.code >= 500 or e.code not in [401, 403, 404]:
            logger.error(
                f"HTTP ошибка {e.code}: {e.name} для {request.url}", exc_info=True
            )
        else:
            # Логируем 4xx как warning
            logger.warning(f"HTTP ошибка {e.code}: {e.name} для {request.url}")
        # Возвращаем стандартный обработчик Flask для HTTP ошибок
        return e
    # Для всех остальных - это 500 Internal Server Error
    logger.critical(f"Неперехваченное исключение на {request.url}: {e}", exc_info=True)
    # Можно показать кастомный шаблон 500.html
    # return render_template('500.html'), 500
    return "Internal Server Error", 500<|MERGE_RESOLUTION|>--- conflicted
+++ resolved
@@ -345,7 +345,7 @@
         ), 404
 
 
-<<<<<<< HEAD
+
 @app.route("/delete/<paste_key>", methods=["POST"])
 def delete_single_paste(paste_key: str):
     """Обрабатывает удаление одной пасты со страницы просмотра."""
@@ -423,15 +423,7 @@
         flash("Произошла странная ошибка при удалении.", "danger")
 
     return redirect(url_for("my_pastes"))  # Возвращаемся на страницу "Мои пасты"
-=======
-# --- Обработчики Ошибок ---
-@app.errorhandler(401)  # Обработчик для Basic Auth (если вдруг вернем) или других 401
-def unauthorized_error(e: HTTPException):
-    logger.warning(f"Ошибка 401 Unauthorized к {request.path} от {request.remote_addr}")
-    # Для Basic Auth можно вернуть заголовок, для OAuth обычно редирект на логин
-    return redirect(url_for("login"))
-    # return Response('Требуется авторизация.', 401, {'WWW-Authenticate': 'Basic realm="Login Required"'})
->>>>>>> 58e67854
+
 
 
 @app.errorhandler(Exception)
